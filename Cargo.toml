[package]
name = "trunk"
version = "0.9.2"
edition = "2018"
description = "Build, bundle & ship your Rust WASM application to the web."
license = "MIT/Apache-2.0"
authors = ["Anthony Dodd <dodd.anthonyjosiah@gmail.com>"]
repository = "https://github.com/thedodd/trunk"
readme = "README.md"
categories = ["command-line-utilities", "wasm", "web-programming"]
keywords = ["wasm", "bundler", "web", "build-tool", "compiler"]

[profile.release]
lto = "fat"
codegen-units = 1
panic = "abort"

[dependencies]
<<<<<<< HEAD
anyhow = "1.0.32"
async-process = "0.1.1"
async-std = { version="1.6.3", features=["attributes", "unstable"] }
cargo_metadata = "0.11.3"
console = "0.13.0"
crossbeam-channel = "0.5"
dunce = "1.0.1"
envy = "0.4.1"
fs_extra = "1.2.0"
futures = "0.3.5"
http-types = "2.4.0"
indicatif = "0.15.0"
nipper = "0.1.8"
notify = "4.0.15"
open = "1.4.0"
sass-rs = "0.2.2"
seahash = "4.0.1"
serde = { version="1", features=["derive"] }
serde_json = "1.0.59"
structopt = "0.3.18"
structopt-derive = "0.4.11"
surf = "2.0.0"
tide = { version="0.13.0", features=["unstable"] }
toml = "0.5.6"
=======
anyhow = "1"
async-process = "1"
async-std = { version = "1.9", default-features = false, features = ["attributes", "std", "unstable"] }
async-tungstenite = { version = "0.10.0", default-features = false, features = ["async-std-runtime"] }
atty = "0.2.14"
cargo_metadata = "0.12"
console = "0.14"
dunce = "1"
envy = "0.4"
fs_extra = "1"
futures = "0.3"
http-types = "2"
indicatif = "0.15"
nipper = { version = "0.1.9", package = "nipper-trunk" }
notify = "4"
open = "1"
remove_dir_all = "0.6"
sass-rs = "0.2.2"
seahash = "4"
serde = { version = "1", features = ["derive"] }
structopt = "0.3"
structopt-derive = "0.4"
surf = "2"
tide = { version = "0.16.0", features = ["unstable"] }
tide-websockets = "0.3.0"
toml = "0.5"
>>>>>>> 3d0f278c

[dev-dependencies]
insta = "0.16.1"<|MERGE_RESOLUTION|>--- conflicted
+++ resolved
@@ -16,38 +16,13 @@
 panic = "abort"
 
 [dependencies]
-<<<<<<< HEAD
-anyhow = "1.0.32"
-async-process = "0.1.1"
-async-std = { version="1.6.3", features=["attributes", "unstable"] }
-cargo_metadata = "0.11.3"
-console = "0.13.0"
-crossbeam-channel = "0.5"
-dunce = "1.0.1"
-envy = "0.4.1"
-fs_extra = "1.2.0"
-futures = "0.3.5"
-http-types = "2.4.0"
-indicatif = "0.15.0"
-nipper = "0.1.8"
-notify = "4.0.15"
-open = "1.4.0"
-sass-rs = "0.2.2"
-seahash = "4.0.1"
-serde = { version="1", features=["derive"] }
-serde_json = "1.0.59"
-structopt = "0.3.18"
-structopt-derive = "0.4.11"
-surf = "2.0.0"
-tide = { version="0.13.0", features=["unstable"] }
-toml = "0.5.6"
-=======
 anyhow = "1"
 async-process = "1"
 async-std = { version = "1.9", default-features = false, features = ["attributes", "std", "unstable"] }
 async-tungstenite = { version = "0.10.0", default-features = false, features = ["async-std-runtime"] }
 atty = "0.2.14"
 cargo_metadata = "0.12"
+crossbeam-channel = "0.5"
 console = "0.14"
 dunce = "1"
 envy = "0.4"
@@ -62,13 +37,13 @@
 sass-rs = "0.2.2"
 seahash = "4"
 serde = { version = "1", features = ["derive"] }
+serde_json = "1.0"
 structopt = "0.3"
 structopt-derive = "0.4"
 surf = "2"
 tide = { version = "0.16.0", features = ["unstable"] }
 tide-websockets = "0.3.0"
 toml = "0.5"
->>>>>>> 3d0f278c
 
 [dev-dependencies]
 insta = "0.16.1"