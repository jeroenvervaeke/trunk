--- conflicted
+++ resolved
@@ -17,15 +17,12 @@
     pub release: bool,
     /// The public URL from which assets are to be served.
     pub public_url: String,
-<<<<<<< HEAD
     /// If true the hot reload script will be injected in the webpage
     pub inject_reload_script: bool,
-=======
     /// The directory where final build artifacts are placed after a successful build.
     pub final_dist: PathBuf,
     /// The directory used to stage build artifacts during an active build.
     pub staging_dist: PathBuf,
->>>>>>> 3d0f278c
 }
 
 impl RtcBuild {
